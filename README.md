<<<<<<< HEAD
![Redbud](http://i1.buimg.com/594413/431243f241b31a93s.png)

## Introduction

***Redbud*** is a personal library of modern C++. It does not expect to be the best performer, but wants to be one of the easiest one to use.
=======
![Redbud](http://i1.piimg.com/594413/9f01ee5a73debe8fs.jpg)

[简体中文](https://github.com/Alinshans/redbud/blob/master/README-zh.md)    [English](https://github.com/Alinshans/redbud/blob/master/README.md)

## Introduction

***Redbud*** is a general modern library of C++, It covers things in many aspects. It does not expect to be the best performer, but wants to be one of the easiest one to use. So it's design goal is: **esay interface, hard to make mistakes, comprehensive and general**.
>>>>>>> 6d71c708

## Design goals

* Write it cool
* Use it cool
* Use the latest standards

## Sopport

* vs2017
* gcc 6
* clang 3.8

## Why redbud

Because the university I'm now studying at is [South China Agricultural University](https://zh.wikipedia.org/zh-hans/%E5%8D%8E%E5%8D%97%E5%86%9C%E4%B8%9A%E5%A4%A7%E5%AD%A6), the most famous thing of my school is `China redbud`, these codes was written during my college year. This is the origin of `redbud`.

## Contribute

Originally, I wrote these codes for my own use, at the same time, I also hope that more people can **contribute, and benefit from it**. So if you have any ideas or suggestions, you can [open an issue](https://github.com/Alinshans/redbud/issues) or [pull requests](https://github.com/Alinshans/redbud/pulls), I will be very happy and grateful.

--------------------------------
<|MERGE_RESOLUTION|>--- conflicted
+++ resolved
@@ -1,24 +1,13 @@
-<<<<<<< HEAD
 ![Redbud](http://i1.buimg.com/594413/431243f241b31a93s.png)
 
 ## Introduction
 
 ***Redbud*** is a personal library of modern C++. It does not expect to be the best performer, but wants to be one of the easiest one to use.
-=======
-![Redbud](http://i1.piimg.com/594413/9f01ee5a73debe8fs.jpg)
-
-[简体中文](https://github.com/Alinshans/redbud/blob/master/README-zh.md)    [English](https://github.com/Alinshans/redbud/blob/master/README.md)
-
-## Introduction
-
-***Redbud*** is a general modern library of C++, It covers things in many aspects. It does not expect to be the best performer, but wants to be one of the easiest one to use. So it's design goal is: **esay interface, hard to make mistakes, comprehensive and general**.
->>>>>>> 6d71c708
 
 ## Design goals
 
 * Write it cool
 * Use it cool
-* Use the latest standards
 
 ## Sopport
 
@@ -35,3 +24,26 @@
 Originally, I wrote these codes for my own use, at the same time, I also hope that more people can **contribute, and benefit from it**. So if you have any ideas or suggestions, you can [open an issue](https://github.com/Alinshans/redbud/issues) or [pull requests](https://github.com/Alinshans/redbud/pulls), I will be very happy and grateful.
 
 --------------------------------
+
+## 简介
+
+***Redbud*** 是我个人使用的一个 C++ 库。我不打算（做不到）把它的性能做得最好，但是我希望它可以提供一套简洁的接口来使用。
+
+## 设计目标
+
+* 写起来爽
+* 用起来爽
+
+## 支持
+
+* vs2017
+* gcc 6
+* clang 3.8
+
+## 由来
+
+因为我现在就读于[华南农业大学](https://zh.wikipedia.org/zh-hans/%E5%8D%8E%E5%8D%97%E5%86%9C%E4%B8%9A%E5%A4%A7%E5%AD%A6)，而华农没什么出名的，就紫荆花比较出名。这些代码都是我在大学期间写的，所以就我就把这个库称为 `Redbud`，即`紫荆花`的意思。
+
+## 贡献
+
+本来，我写这些东西是为了方便自己用（实际上也就只有自己用），同时，作为一名（有抱负的）程序员，我当然希望也会有更多的人能知道它，使用它或者对它做一些贡献。所以如果你有什么好的想法或建议，欢迎提 [issues](https://github.com/Alinshans/redbud/issues) 或 [pull requests](https://github.com/Alinshans/redbud/pulls)，感激不尽！